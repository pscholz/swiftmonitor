import numpy as np
import astropy.io.fits as pyfits
import sys 
import psr_utils as pu

string_pars = ['PSR','PSRJ','EPHEM','CLK','BINARY','JUMP',\
               'UNITS','TZRSITE','TIMEEPH','T2CMETHOD',\
               'CORRECT_TROPOSPHERE','PLANET_SHAPIRO','DILATEFREQ',\
               'RAJ', 'DECJ']

class Par:
    def __init__(self,name,value,error=None,fit=None):
        self.name = name
        self.value = value
        self.error = error
        self.fit = fit
    def __repr__(self):
        return "Name: " + self.name + " Value: " + str(self.value) + \
               " Error: " + str(self.error) + " Fit: " + str(self.fit)

def read_parfile(parfn):
    pars = {}
    parf = open(parfn,'r')
    for line in parf.readlines():
        split = line.split()
        if split[0] == 'C': #its a comment
            continue
        if len(split) == 1: #has no value
            continue
            
        value = split[1] if split[0] in string_pars else float(split[1])
        
        if len(split) == 2:
            pars[split[0]] = Par(split[0],value)
        elif len(split) == 3:
            if (split[2] == '0') or (split[2] == '1'):
                pars[split[0]] = Par(split[0],value,fit=int(split[2]))
            else:
                pars[split[0]] = Par(split[0],value,error=float(split[2]))
        elif len(split) == 4:
            pars[split[0]] = Par(split[0],value,error=float(split[3]),fit=split[2])
    return pars

def energy2chan(E, scope='swift'):
    """Takes a given Energy or array of Energies in keV, and converts them
       into the channel of either the 'PI' or 'PHA' fits column.
       INPUTS: 
              E - energy or energies to convert
              scope - which telescope to use (default 'swift')
       OUTPUTS:
              chans - 'PI' or 'PHA' fits column values
    """
    if scope == 'swift':
        chans = E * 100.0
    elif scope == 'nustar':
        chans = (E - 1.6) / 0.04
    else:
        sys.stderr.write('Warning: scope not found, assuming channels!\n')
        chans = E
    return chans
  

def fits2times(evtname):
    """Given a FITS file, this will read the reference epochs,
       and convert MET into MJD
       INPUTS:
              evtname - name of FITS file to read
       OUTPUTS:
             t - Event arrival times in Modified Julian Dates     
       
    """
    fits = pyfits.open(evtname)
    t = fits[1].data['time']
    t = t 
    t = t / 86400.0

    try:
        t = t + fits[1].header['MJDREFI'] + fits[1].header['MJDREFF']
 
    except (KeyError):
        t = t + fits[1].header['MJDREF'] 

    fits.close()
    return t  

<<<<<<< HEAD
def fold_fits(fits_fn, par_fn,nbins=32, scope='swift', Emin=None, Emax=None):
=======
def fits2phase(fits_fn, par_fn, scope='swift',Emin=None, Emax=None):
    """Given a FITS file and a parfile, this will read the reference epochs,
       and convert into phases
       INPUTS:
              evtname - name of FITS file to read
       OUTPUTS:
             phase - Pulsar phase, from 0-1.     
       
    """

    fits = pyfits.open(fits_fn)
    if scope!='xte':
      Echans = fits[1].data['PI']
    else:
      Echans = fits[1].data['PHA']
    t = fits2times(fits_fn)
    if (Emin and Emax):
        PI_min = energy2chan(Emin, scope)
        PI_max = energy2chan(Emax, scope)
        t = t[(Echans < PI_max) & (Echans > PI_min)]
    elif Emin:
        PI_min = senergy2chan(Emin, scope)
        t = t[(Echans > PI_min)]
    elif Emax:
        PI_max = energy2chan(Emax, scope)
        t = t[(Echans < PI_max)]
    else:
         sys.stderr.write('No Energy Filter')
    par = read_parfile(par_fn)

    phs_args = [ t, par['PEPOCH'].value, par['F0'].value ]

    for i in range(12):
        fdot_name = 'F' + str(i+1)
        if fdot_name in par.keys():  
            phs_args.append(par[fdot_name].value)
        else:
            phs_args.append(0.0)

    phases = pu.calc_phs(*phs_args) % 1
    return phases


def fold_fits(fits_fn, par_fn,nbins=32):
>>>>>>> 68649d06
    times = fits2times(fits_fn)
    fits = pyfits.open(fits_fn)

    if scope!='xte':
      Echans = fits[1].data['PI']
    else:
      Echans = fits[1].data['PHA']

    if (Emin and Emax):
        PI_min = energy2chan(Emin, scope)
        PI_max = energy2chan(Emax, scope)
        times = times[(Echans < PI_max) & (Echans > PI_min)]
    elif Emin:
        PI_min = energy2chan(Emin, scope)
        times = times[(Echans > PI_min)]
    elif Emax:
        PI_max = energy2chan(Emax, scope)
        times = times[(Echans < PI_max)]
    else:
        sys.stderr.write('No Energy Filter\n')

    fits.close()
    return fold_times(times,par_fn,nbins=nbins)

def fold_times(times,par_fn,nbins=32):
    par = read_parfile(par_fn)

    phs_args = [ times, par['PEPOCH'].value, par['F0'].value ]

    for i in range(12):
        fdot_name = 'F' + str(i+1)
        if fdot_name in par.keys():  
            phs_args.append(par[fdot_name].value)
        else:
            phs_args.append(0.0)

    phases = pu.calc_phs(*phs_args) % 1

    bins = np.linspace(0,1,nbins+1) # add an extra bin for np.histogram's rightmost limit
    folded = np.histogram(phases,bins)[0]

    return bins[:-1],folded

def events_from_binned_profile(profile): 
    binsize = 1.0 / len(profile)
    phases = np.array([])
    for i,counts in enumerate(profile):
      phases = np.append(phases, np.random.rand(counts)*binsize + i*binsize) 
    return phases

def randomvariate(pdf,n=1000,xmin=0,xmax=1,zero_min=True):
  """ Generate random numbers from an arbitrary distribution using the rejection
  method. See Bevington pg. 83.

    Inputs: pdf - probability distribution function from which you want to generate random numbers
            n - number of random values to output
            xmin, xmax  - range of random numbers
            zero_min - (hard to explain)
    Output: array of random values drawn from input PDF
  """

  # Calculate the minimal and maximum values of the PDF in the desired interval. 
  x = np.linspace(xmin,xmax,1000)  
  y = pdf(x)  
  pmin = 0 if zero_min else y.min()
  pmax = y.max()  

  x = np.random.uniform(xmin,xmax,n)
  y = np.random.uniform(pmin,pmax,n)

  reject = True 
  while np.any(reject):
    reject = y>pdf(x)
    x[reject] = np.random.uniform(xmin,xmax,len(reject))  
    y[reject] = np.random.uniform(pmin,pmax,len(reject)) 

  return x

def randomvariate_old(pdf,n=1000,xmin=0,xmax=1):  
  """  
  Rejection method for random number generation  
  ===============================================  
  Uses the rejection method for generating random numbers derived from an arbitrary   
  probability distribution. For reference, see Bevington's book, page 84. Based on  
  rejection*.py.  
    
  Usage:  
  >>> randomvariate(P,N,xmin,xmax)  
   where  
   P : probability distribution function from which you want to generate random numbers  
   N : desired number of random values  
   xmin,xmax : range of random numbers desired  
     
  Returns:   
   the sequence (ran,ntrials) where  
    ran : array of shape N with the random variates that follow the input P  
    ntrials : number of trials the code needed to achieve N  
    
  Here is the algorithm:  
  - generate x' in the desired range  
  - generate y' between Pmin and Pmax (Pmax is the maximal value of your pdf)  
  - if y'<P(x') accept x', otherwise reject  
  - repeat until desired number is achieved  
    
  Rodrigo Nemmen  
  Nov. 2011  
  """  
  # Calculates the minimal and maximum values of the PDF in the desired  
  # interval. The rejection method needs these values in order to work  
  # properly.  
  x=np.linspace(xmin,xmax,1000)  
  y=pdf(x)  
  #pmin=y.min()  
  pmin=0
  pmax=y.max()  
   
  # Counters  
  naccept=0  
  ntrial=0  
   
  # Keeps generating numbers until we achieve the desired n  
  ran=[] # output list of random numbers  
  while naccept<n:  
    x=np.random.uniform(xmin,xmax) # x'  
    y=np.random.uniform(pmin,pmax) # y'  
   
    if y<pdf(x):  
      ran.append(x)  
      naccept=naccept+1  
    ntrial=ntrial+1  
    
  ran=np.asarray(ran)  
    
  return ran,ntrial  

def h_test(phases):
    """Apply the H test for uniformity on [0,1).

    The H test is an extension of the Z_m^2 or Rayleigh tests for
    uniformity on the circle. These tests estimate the Fourier coefficients
    of the distribution and compare them with the values predicted for
    a uniform distribution, but they require the user to specify the number
    of harmonics to use. The H test automatically selects the number of
    harmonics to use based on the data. The returned statistic, H, has mean
    and standard deviation approximately 2.51, but its significance should
    be evaluated with the routine h_fpp. This is done automatically in this
    routine.

    Arguments
    ---------

    events : array-like
        events should consist of an array of values to be interpreted as
        values modulo 1. These events will be tested for statistically
        significant deviations from uniformity.

    Returns
    -------

    H : float
        The raw score. Larger numbers indicate more non-uniformity.
    M : int
        The number of harmonics that give the most significant deviation
        from uniformity.
    fpp : float
        The probability of an H score this large arising from sampling a
        uniform distribution.

    Reference
    ---------

    de Jager, O. C., Swanepoel, J. W. H, and Raubenheimer, B. C., "A
    powerful test for weak periodic signals of unknown light curve shape
    in sparse data", Astron. Astrophys. 221, 180-190, 1989.
    
    Updated false alarm rate  to match Jager, Busching 2010
    """
    max_harmonic = 20
    ev = np.reshape(phases, (-1,))
    cs = np.sum(np.exp(2.j*np.pi*np.arange(1,max_harmonic+1)*ev[:,None]),axis=0)/len(ev)
    Zm2 = 2*len(ev)*np.cumsum(np.abs(cs)**2)
    Hcand = (Zm2 - 4*np.arange(1,max_harmonic+1) + 4)
    M = np.argmax(Hcand)+1
    H = Hcand[M-1]
    fpp =np.exp(-0.4*H) 
    return (H, M, fpp)

def h_test_obs(fits_fn, par_fn):
    '''Given a fits file name, and a par filename, will return the H-score 
       and false alarm probability. 
    '''
    par = read_parfile(par_fn)
    times = fits2times(fits_fn)
    fits=pyfits.open(fits_fn)
    phs_args = [ times, par['PEPOCH'].value, par['F0'].value ]
    
    for i in range(12):
        fdot_name = 'F' + str(i+1)
        if fdot_name in par.keys():  
            phs_args.append(par[fdot_name].value)
        else:
            phs_args.append(0.0)

    phases = pu.calc_phs(*phs_args) % 1
    H, M, fpp=h_test(phases)
    
    return (H, M, fpp)
    
    
class SwiftMonError(Exception):
    """
    A generic exception to be thrown by the swiftmonitor software.
    """
    pass<|MERGE_RESOLUTION|>--- conflicted
+++ resolved
@@ -83,9 +83,6 @@
     fits.close()
     return t  
 
-<<<<<<< HEAD
-def fold_fits(fits_fn, par_fn,nbins=32, scope='swift', Emin=None, Emax=None):
-=======
 def fits2phase(fits_fn, par_fn, scope='swift',Emin=None, Emax=None):
     """Given a FITS file and a parfile, this will read the reference epochs,
        and convert into phases
@@ -129,8 +126,7 @@
     return phases
 
 
-def fold_fits(fits_fn, par_fn,nbins=32):
->>>>>>> 68649d06
+def fold_fits(fits_fn, par_fn,nbins=32, scope='swift', Emin=None, Emax=None):
     times = fits2times(fits_fn)
     fits = pyfits.open(fits_fn)
 
