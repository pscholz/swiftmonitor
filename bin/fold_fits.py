--- conflicted
+++ resolved
@@ -13,7 +13,7 @@
 		  default=None)
 parser.add_option("-n", "--nbins",
 		  dest="nbins", type='int',
-		  help="Number of bins to fold. Default is 16.",
+		  help="Number of #bins to fold. Default is 16.",
 		  default=16)
 parser.add_option("-c", "--cycles",
 		  dest="ncycles", type='int',
@@ -30,26 +30,18 @@
 parser.add_option("--Emax",
 		  dest="emax", type='float',
 		  help="Maximum energy of events to use (works only for Swift, Nustar).",
-<<<<<<< HEAD
-		  default=None)
- 
-(options,args) = parser.parse_args()
-
-bins, folded = smu.fold_fits(args[0],options.parfile,nbins=options.nbins,scope=options.scope,Emin=options.emin,Emax=options.emax)
-=======
 		  default=None)		  		  
 parser.add_option("-H", "--H-test",
-      action="store_true", dest="H_test",
-      help="If True, compute H-test statistic, plot best profile.")
+                  action="store_true", dest="H_test",
+                  help="If True, compute H-test statistic, plot best profile.")
 parser.add_option("-S", "--save",
-      dest="save", type='string',
-      help="If given, save output")      
+                  dest="save", type='string',
+                  help="If given, save output")      
       
  
 (options,args) = parser.parse_args()
 
->>>>>>> 68649d06
-
+#bins, folded = smu.fold_fits(args[0],options.parfile,nbins=options.nbins,scope=options.scope,Emin=options.emin,Emax=options.emax)
 phases=smu.fits2phase(args[0],options.parfile, scope=options.scope,Emin=options.emin, Emax=options.emax)
 bins = np.linspace(0,1,options.nbins+1) # add an extra bin for np.histogram's rightmost limit
 folded = np.histogram(phases,bins)[0]
